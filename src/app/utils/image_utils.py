--- conflicted
+++ resolved
@@ -1,8 +1,3 @@
-<<<<<<< HEAD
-import cv2
-from fastapi import File, UploadFile
-=======
->>>>>>> 101a46ee
 import io
 
 import numpy as np
@@ -120,105 +115,4 @@
     :param image_path: The file system path to the image file.
     :return: The image file's content as a bytes array.
     """
-<<<<<<< HEAD
-    logger.debug(f"Creating image model: {image.filename}")
-    contents = await image.read()
-    image_bytes_io = io.BytesIO(contents).read()
-    file_name = image.filename if image.filename else "processed_image.jpg"
-    modified_filename = (
-        f"{file_name.rsplit('.', 1)[0]}_googlyed.{file_name.rsplit('.', 1)[1]}"
-        if "." in file_name
-        else f"{file_name}_googlyed"
-    )
-    image_format = get_image_format_from_bytes(image_bytes_io)
-    image_model = ImageModel(
-        filename=file_name,
-        data=image_bytes_io,
-        format=image_format,
-        modified_filename=modified_filename,
-    )
-    logger.debug(f"Image model created: {image_model.filename}")
-    return image_model
-
-
-def image_path_to_bytes(image_path: str) -> bytes:
-    """
-    Reads an image file from the given path and returns its content as a bytes array.
-
-    :param image_path: The file system path to the image file.
-    :return: The image file's content as a bytes array.
-    """
-    with open(image_path, "rb") as image_file:
-        image_bytes = image_file.read()
-    return image_bytes
-
-
-def draw_annotations(
-    img, eye_coordinates: list[EyeModel], face_coordinates: list[FaceModel]
-):
-    """
-    Draw rectangles around detected faces and circles around detected eyes in the given image.
-
-    Parameters:
-    image_path (str): The file path of the image to process.
-    eye_coordinates (list[EyeModel]): A list of EyeModel objects containing the coordinates of detected eyes.
-    face_coordinates (list[FaceModel]): A list of FaceModel objects containing the coordinates of detected faces.
-
-    Returns:
-    None
-
-    Raises:
-    None
-
-    This function loads the image specified by image_path, draws rectangles
-    around the detected faces using the coordinates provided in
-    face_coordinates, and draws circles around the detected eyes using the
-    coordinates provided in eye_coordinates. The faces are outlined in green
-    and the eyes are circled in blue. The processed image is displayed in a
-    window titled "Faces and Eyes Detected" until a key is pressed, at which
-    point the window is closed.
-    """
-    # Draw rectangles around faces
-    for fc in face_coordinates:
-        xmin, ymin, xmax, ymax = fc.coordinates
-        cv2.rectangle(img, (xmin, ymin), (xmax, ymax), (0, 255, 0), 2)  # Draw in green
-
-    # # Draw circles around eyes
-    # for ey in eye_coordinates:
-    #     xmin, ymin, xmax, ymax = ey.coordinates
-    #
-    #     center = (xmin + (xmax - xmin) // 2, ymin + (ymax - ymin) // 2)
-    #     radius = max(xmax - xmin, ymin - ymax) // 5
-    #     cv2.circle(img, center, radius, (255, 0, 0), 2)  # Draw in blue
-    visualize_landmarks(img, eye_coordinates)
-    # Display the image
-    cv2.imshow("Faces and Eyes Detected", img)
-    cv2.waitKey(0)
-    cv2.destroyAllWindows()
-
-
-def visualize_landmarks(image, landmarks):
-    """
-    Visualizes facial landmarks on the given image.
-
-    Parameters:
-    image (numpy.ndarray): The input image on which to visualize the landmarks.
-    results (numpy.ndarray): The array of facial landmarks detected in the image.
-
-    Returns:
-    None
-
-    Raises:
-    None
-    """
-    for l in landmarks:
-        x, y = l.xmin, l.ymin
-        cv2.circle(image, (x, y), 2, (0, 255, 0), -1)
-        x, y = l.xmax, l.ymax
-        cv2.circle(image, (x, y), 2, (0, 255, 0), -1)
-    # cv2.imshow("Facial Landmarks", image)
-    # cv2.waitKey(0)
-    # cv2.destroyAllWindows()
-=======
-    return open(image_path, "rb").read()
->>>>>>> 101a46ee
+    return open(image_path, "rb").read()