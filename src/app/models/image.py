from pydantic import BaseModel, validator
import numpy as np
import cv2
<<<<<<< HEAD
=======
from PIL import Image
from io import BytesIO
>>>>>>> 101a46ee

from src.app.core.enums import ImageFormatEnum


class ImageModel(BaseModel):
    filename: str
    data: bytes
    modified_filename: str | None
    format: ImageFormatEnum

    @validator("format")
    def validate_known_format(cls, value):
        if value == ImageFormatEnum.UNKNOWN:
            raise ValueError("Unknown image format")
        return value

<<<<<<< HEAD
    @property
    def image(self):
        image_array = np.frombuffer(self.data, np.uint8)
        # Decode the array into an image
        image = cv2.imdecode(image_array, cv2.IMREAD_COLOR)
        return image
=======
    def model_post_init(self, *args, **kwargs):
        self.modified_filename = f"googly_{self.filename}"
        super().model_post_init(*args, **kwargs)
>>>>>>> 101a46ee
<|MERGE_RESOLUTION|>--- conflicted
+++ resolved
@@ -1,11 +1,8 @@
 from pydantic import BaseModel, validator
 import numpy as np
 import cv2
-<<<<<<< HEAD
-=======
 from PIL import Image
 from io import BytesIO
->>>>>>> 101a46ee
 
 from src.app.core.enums import ImageFormatEnum
 
@@ -22,15 +19,6 @@
             raise ValueError("Unknown image format")
         return value
 
-<<<<<<< HEAD
-    @property
-    def image(self):
-        image_array = np.frombuffer(self.data, np.uint8)
-        # Decode the array into an image
-        image = cv2.imdecode(image_array, cv2.IMREAD_COLOR)
-        return image
-=======
     def model_post_init(self, *args, **kwargs):
         self.modified_filename = f"googly_{self.filename}"
-        super().model_post_init(*args, **kwargs)
->>>>>>> 101a46ee
+        super().model_post_init(*args, **kwargs)